/*
 * Copyright (C) 2017 The Android Open Source Project
 *
 * Licensed under the Apache License, Version 2.0 (the "License");
 * you may not use this file except in compliance with the License.
 * You may obtain a copy of the License at
 *
 *      http://www.apache.org/licenses/LICENSE-2.0
 *
 * Unless required by applicable law or agreed to in writing, software
 * distributed under the License is distributed on an "AS IS" BASIS,
 * WITHOUT WARRANTIES OR CONDITIONS OF ANY KIND, either express or implied.
 * See the License for the specific language governing permissions and
 * limitations under the License.
 */

package com.android.launcher3.widget;

import android.animation.Animator;
import android.animation.AnimatorListenerAdapter;
import android.animation.ObjectAnimator;
import android.content.Context;
import android.graphics.Rect;
import android.util.AttributeSet;
import android.view.Gravity;
import android.view.LayoutInflater;
import android.view.MotionEvent;
import android.view.View;
import android.view.ViewGroup;
import android.view.animation.AnimationUtils;
import android.view.animation.Interpolator;
import android.widget.TextView;

import com.android.launcher3.AbstractFloatingView;
import com.android.launcher3.DropTarget;
import com.android.launcher3.Insettable;
import com.android.launcher3.ItemInfo;
import com.android.launcher3.Launcher;
import com.android.launcher3.LauncherAnimUtils;
import com.android.launcher3.LauncherAppState;
import com.android.launcher3.R;
import com.android.launcher3.Utilities;
import com.android.launcher3.touch.SwipeDetector;
import com.android.launcher3.anim.PropertyListBuilder;
import com.android.launcher3.dragndrop.DragController;
import com.android.launcher3.dragndrop.DragOptions;
import com.android.launcher3.graphics.GradientView;
import com.android.launcher3.model.WidgetItem;
import com.android.launcher3.userevent.nano.LauncherLogProto;
import com.android.launcher3.util.PackageUserKey;
import com.android.launcher3.util.SystemUiController;
import com.android.launcher3.util.Themes;
import com.android.launcher3.util.TouchController;

import java.util.List;

/**
 * Bottom sheet for the "Widgets" system shortcut in the long-press popup.
 */
public class WidgetsBottomSheet extends AbstractFloatingView implements Insettable, TouchController,
        SwipeDetector.Listener, View.OnClickListener, View.OnLongClickListener,
        DragController.DragListener {

    private int mTranslationYOpen;
    private int mTranslationYClosed;
    private float mTranslationYRange;

    private Launcher mLauncher;
    private ItemInfo mOriginalItemInfo;
    private ObjectAnimator mOpenCloseAnimator;
    private Interpolator mFastOutSlowInInterpolator;
    private SwipeDetector.ScrollInterpolator mScrollInterpolator;
    private Rect mInsets;
    private SwipeDetector mSwipeDetector;
    private GradientView mGradientBackground;

    public WidgetsBottomSheet(Context context, AttributeSet attrs) {
        this(context, attrs, 0);
    }

    public WidgetsBottomSheet(Context context, AttributeSet attrs, int defStyleAttr) {
        super(context, attrs, defStyleAttr);
        setWillNotDraw(false);
        mLauncher = Launcher.getLauncher(context);
        mOpenCloseAnimator = LauncherAnimUtils.ofPropertyValuesHolder(this);
        mFastOutSlowInInterpolator =
                AnimationUtils.loadInterpolator(context, android.R.interpolator.fast_out_slow_in);
        mScrollInterpolator = new SwipeDetector.ScrollInterpolator();
        mInsets = new Rect();
<<<<<<< HEAD
        mSwipeDetector = new SwipeDetector(context, this, SwipeDetector.VERTICAL);
        mGradientBackground = (GradientView) mLauncher.findViewById(R.id.gradient_bg);
=======
        mVerticalPullDetector = new VerticalPullDetector(context);
        mVerticalPullDetector.setListener(this);
        mGradientBackground = (GradientView) mLauncher.getLayoutInflater().inflate(
                R.layout.gradient_bg, mLauncher.getDragLayer(), false);
>>>>>>> 2bc5c995
    }

    @Override
    protected void onMeasure(int widthMeasureSpec, int heightMeasureSpec) {
        super.onMeasure(widthMeasureSpec, heightMeasureSpec);
        mTranslationYOpen = 0;
        mTranslationYClosed = getMeasuredHeight();
        mTranslationYRange = mTranslationYClosed - mTranslationYOpen;
    }

    public void populateAndShow(ItemInfo itemInfo) {
        mOriginalItemInfo = itemInfo;
        ((TextView) findViewById(R.id.title)).setText(getContext().getString(
                R.string.widgets_bottom_sheet_title, mOriginalItemInfo.title));

        onWidgetsBound();

        mLauncher.getDragLayer().addView(mGradientBackground);
        mGradientBackground.setVisibility(VISIBLE);
        mLauncher.getDragLayer().addView(this);
        measure(MeasureSpec.UNSPECIFIED, MeasureSpec.UNSPECIFIED);
        setTranslationY(mTranslationYClosed);
        mIsOpen = false;
        open(true);
    }

    @Override
    protected void onWidgetsBound() {
        List<WidgetItem> widgets = mLauncher.getWidgetsForPackageUser(new PackageUserKey(
                mOriginalItemInfo.getTargetComponent().getPackageName(), mOriginalItemInfo.user));

        ViewGroup widgetRow = (ViewGroup) findViewById(R.id.widgets);
        ViewGroup widgetCells = (ViewGroup) widgetRow.findViewById(R.id.widgets_cell_list);

        widgetCells.removeAllViews();

        for (int i = 0; i < widgets.size(); i++) {
            WidgetCell widget = addItemCell(widgetCells);
            widget.applyFromCellItem(widgets.get(i), LauncherAppState.getInstance(mLauncher)
                    .getWidgetCache());
            widget.ensurePreview();
            widget.setVisibility(View.VISIBLE);
            if (i < widgets.size() - 1) {
                addDivider(widgetCells);
            }
        }

        if (widgets.size() == 1) {
            // If there is only one widget, we want to center it instead of left-align.
            WidgetsBottomSheet.LayoutParams params = (WidgetsBottomSheet.LayoutParams)
                    widgetRow.getLayoutParams();
            params.gravity = Gravity.CENTER_HORIZONTAL;
        } else {
            // Otherwise, add an empty view to the start as padding (but still scroll edge to edge).
            View leftPaddingView = LayoutInflater.from(getContext()).inflate(
                    R.layout.widget_list_divider, widgetRow, false);
            leftPaddingView.getLayoutParams().width = Utilities.pxFromDp(
                    16, getResources().getDisplayMetrics());
            widgetCells.addView(leftPaddingView, 0);
        }
    }

    private void addDivider(ViewGroup parent) {
        LayoutInflater.from(getContext()).inflate(R.layout.widget_list_divider, parent, true);
    }

    private WidgetCell addItemCell(ViewGroup parent) {
        WidgetCell widget = (WidgetCell) LayoutInflater.from(getContext()).inflate(
                R.layout.widget_cell, parent, false);

        widget.setOnClickListener(this);
        widget.setOnLongClickListener(this);
        widget.setAnimatePreview(false);

        parent.addView(widget);
        return widget;
    }

    @Override
    public void onClick(View view) {
        mLauncher.getWidgetsView().handleClick();
    }

    @Override
    public boolean onLongClick(View view) {
        mLauncher.getDragController().addDragListener(this);
        return mLauncher.getWidgetsView().handleLongClick(view);
    }

    private void open(boolean animate) {
        if (mIsOpen || mOpenCloseAnimator.isRunning()) {
            return;
        }
        mIsOpen = true;
        boolean isSheetDark = Themes.getAttrBoolean(mLauncher, R.attr.isMainColorDark);
        mLauncher.getSystemUiController().updateUiState(
                SystemUiController.UI_STATE_WIDGET_BOTTOM_SHEET,
                isSheetDark ? SystemUiController.FLAG_DARK_NAV : SystemUiController.FLAG_LIGHT_NAV);
        if (animate) {
            mOpenCloseAnimator.setValues(new PropertyListBuilder()
                    .translationY(mTranslationYOpen).build());
            mOpenCloseAnimator.addListener(new AnimatorListenerAdapter() {
                @Override
                public void onAnimationEnd(Animator animation) {
                    mSwipeDetector.finishedScrolling();
                }
            });
            mOpenCloseAnimator.setInterpolator(mFastOutSlowInInterpolator);
            mOpenCloseAnimator.start();
        } else {
            setTranslationY(mTranslationYOpen);
        }
    }

    @Override
    protected void handleClose(boolean animate) {
        if (!mIsOpen || mOpenCloseAnimator.isRunning()) {
            return;
        }
        if (animate) {
            mOpenCloseAnimator.setValues(new PropertyListBuilder()
                    .translationY(mTranslationYClosed).build());
            mOpenCloseAnimator.addListener(new AnimatorListenerAdapter() {
                @Override
                public void onAnimationEnd(Animator animation) {
<<<<<<< HEAD
                    mIsOpen = false;
                    mSwipeDetector.finishedScrolling();
                    ((ViewGroup) getParent()).removeView(WidgetsBottomSheet.this);
                    mLauncher.getSystemUiController().updateUiState(
                            SystemUiController.UI_STATE_WIDGET_BOTTOM_SHEET, 0);
=======
                    mVerticalPullDetector.finishedScrolling();
                    onCloseComplete();
>>>>>>> 2bc5c995
                }
            });
            mOpenCloseAnimator.setInterpolator(mSwipeDetector.isIdleState()
                    ? mFastOutSlowInInterpolator : mScrollInterpolator);
            mOpenCloseAnimator.start();
        } else {
            setTranslationY(mTranslationYClosed);
            onCloseComplete();
        }
    }

    private void onCloseComplete() {
        mIsOpen = false;
        mLauncher.getDragLayer().removeView(mGradientBackground);
        mLauncher.getDragLayer().removeView(WidgetsBottomSheet.this);
        mLauncher.getSystemUiController().updateUiState(
                SystemUiController.UI_STATE_WIDGET_BOTTOM_SHEET, 0);
    }

    @Override
    protected boolean isOfType(@FloatingViewType int type) {
        return (type & TYPE_WIDGETS_BOTTOM_SHEET) != 0;
    }

    @Override
    public int getLogContainerType() {
        return LauncherLogProto.ContainerType.WIDGETS; // TODO: be more specific
    }

    /**
     * Returns a {@link WidgetsBottomSheet} which is already open or null
     */
    public static WidgetsBottomSheet getOpen(Launcher launcher) {
        return getOpenView(launcher, TYPE_WIDGETS_BOTTOM_SHEET);
    }

    @Override
    public void setInsets(Rect insets) {
        // Extend behind left, right, and bottom insets.
        int leftInset = insets.left - mInsets.left;
        int rightInset = insets.right - mInsets.right;
        int bottomInset = insets.bottom - mInsets.bottom;
        mInsets.set(insets);
        setPadding(getPaddingLeft() + leftInset, getPaddingTop(),
                getPaddingRight() + rightInset, getPaddingBottom() + bottomInset);
    }

    /* SwipeDetector.Listener */

    @Override
    public void onDragStart(boolean start) {
    }

    @Override
    public boolean onDrag(float displacement, float velocity) {
        setTranslationY(Utilities.boundToRange(displacement, mTranslationYOpen,
                mTranslationYClosed));
        return true;
    }

    @Override
    public void setTranslationY(float translationY) {
        super.setTranslationY(translationY);
        if (mGradientBackground == null) return;
        float p = (mTranslationYClosed - translationY) / mTranslationYRange;
        boolean showScrim = p <= 0;
        mGradientBackground.setProgress(p, showScrim);
    }

    @Override
    public void onDragEnd(float velocity, boolean fling) {
        if ((fling && velocity > 0) || getTranslationY() > (mTranslationYRange) / 2) {
            mScrollInterpolator.setVelocityAtZero(velocity);
            mOpenCloseAnimator.setDuration(SwipeDetector.calculateDuration(velocity,
                    (mTranslationYClosed - getTranslationY()) / mTranslationYRange));
            close(true);
        } else {
            mIsOpen = false;
            mOpenCloseAnimator.setDuration(SwipeDetector.calculateDuration(velocity,
                    (getTranslationY() - mTranslationYOpen) / mTranslationYRange));
            open(true);
        }
    }

    @Override
    public boolean onControllerTouchEvent(MotionEvent ev) {
        return mSwipeDetector.onTouchEvent(ev);
    }

    @Override
    public boolean onControllerInterceptTouchEvent(MotionEvent ev) {
        int directionsToDetectScroll = mSwipeDetector.isIdleState() ?
                SwipeDetector.DIRECTION_NEGATIVE : 0;
        mSwipeDetector.setDetectableScrollConditions(
                directionsToDetectScroll, false);
        mSwipeDetector.onTouchEvent(ev);
        return mSwipeDetector.isDraggingOrSettling();
    }

    /* DragListener */

    @Override
    public void onDragStart(DropTarget.DragObject dragObject, DragOptions options) {
        // A widget or custom shortcut was dragged.
        close(true);
    }

    @Override
    public void onDragEnd() {
    }
}<|MERGE_RESOLUTION|>--- conflicted
+++ resolved
@@ -87,15 +87,9 @@
                 AnimationUtils.loadInterpolator(context, android.R.interpolator.fast_out_slow_in);
         mScrollInterpolator = new SwipeDetector.ScrollInterpolator();
         mInsets = new Rect();
-<<<<<<< HEAD
         mSwipeDetector = new SwipeDetector(context, this, SwipeDetector.VERTICAL);
-        mGradientBackground = (GradientView) mLauncher.findViewById(R.id.gradient_bg);
-=======
-        mVerticalPullDetector = new VerticalPullDetector(context);
-        mVerticalPullDetector.setListener(this);
         mGradientBackground = (GradientView) mLauncher.getLayoutInflater().inflate(
                 R.layout.gradient_bg, mLauncher.getDragLayer(), false);
->>>>>>> 2bc5c995
     }
 
     @Override
@@ -221,16 +215,8 @@
             mOpenCloseAnimator.addListener(new AnimatorListenerAdapter() {
                 @Override
                 public void onAnimationEnd(Animator animation) {
-<<<<<<< HEAD
-                    mIsOpen = false;
                     mSwipeDetector.finishedScrolling();
-                    ((ViewGroup) getParent()).removeView(WidgetsBottomSheet.this);
-                    mLauncher.getSystemUiController().updateUiState(
-                            SystemUiController.UI_STATE_WIDGET_BOTTOM_SHEET, 0);
-=======
-                    mVerticalPullDetector.finishedScrolling();
                     onCloseComplete();
->>>>>>> 2bc5c995
                 }
             });
             mOpenCloseAnimator.setInterpolator(mSwipeDetector.isIdleState()
