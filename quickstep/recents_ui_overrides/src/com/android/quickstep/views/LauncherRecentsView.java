/*
 * Copyright (C) 2018 The Android Open Source Project
 *
 * Licensed under the Apache License, Version 2.0 (the "License");
 * you may not use this file except in compliance with the License.
 * You may obtain a copy of the License at
 *
 *      http://www.apache.org/licenses/LICENSE-2.0
 *
 * Unless required by applicable law or agreed to in writing, software
 * distributed under the License is distributed on an "AS IS" BASIS,
 * WITHOUT WARRANTIES OR CONDITIONS OF ANY KIND, either express or implied.
 * See the License for the specific language governing permissions and
 * limitations under the License.
 */
package com.android.quickstep.views;

import static com.android.launcher3.LauncherState.ALL_APPS;
import static com.android.launcher3.LauncherState.ALL_APPS_HEADER_EXTRA;
import static com.android.launcher3.LauncherState.NORMAL;
import static com.android.launcher3.LauncherState.OVERVIEW;
import static com.android.launcher3.LauncherState.RECENTS_CLEAR_ALL_BUTTON;
import static com.android.launcher3.LauncherState.SPRING_LOADED;
import static com.android.launcher3.QuickstepAppTransitionManagerImpl.ALL_APPS_PROGRESS_OFF_SCREEN;
import static com.android.launcher3.allapps.AllAppsTransitionController.ALL_APPS_PROGRESS;
import static com.android.launcher3.config.FeatureFlags.ENABLE_QUICKSTEP_LIVE_TILE;

import android.animation.AnimatorSet;
import android.animation.ObjectAnimator;
import android.annotation.TargetApi;
import android.content.Context;
import android.graphics.Canvas;
import android.graphics.Rect;
import android.os.Build;
import android.util.AttributeSet;
import android.view.View;

import com.android.launcher3.DeviceProfile;
import com.android.launcher3.Launcher;
import com.android.launcher3.LauncherState;
import com.android.launcher3.LauncherStateManager.StateListener;
import com.android.launcher3.R;
import com.android.launcher3.anim.Interpolators;
import com.android.launcher3.appprediction.PredictionUiStateManager;
import com.android.launcher3.appprediction.PredictionUiStateManager.Client;
import com.android.launcher3.views.ScrimView;
import com.android.quickstep.SysUINavigationMode;
import com.android.quickstep.util.ClipAnimationHelper;
import com.android.quickstep.util.ClipAnimationHelper.TransformParams;
import com.android.quickstep.util.LayoutUtils;

/**
 * {@link RecentsView} used in Launcher activity
 */
@TargetApi(Build.VERSION_CODES.O)
public class LauncherRecentsView extends RecentsView<Launcher> implements StateListener {

    private final TransformParams mTransformParams = new TransformParams();

    public LauncherRecentsView(Context context) {
        this(context, null);
    }

    public LauncherRecentsView(Context context, AttributeSet attrs) {
        this(context, attrs, 0);
    }

    public LauncherRecentsView(Context context, AttributeSet attrs, int defStyleAttr) {
        super(context, attrs, defStyleAttr);
        setContentAlpha(0);
<<<<<<< HEAD
=======
        mChipOverhang = (int) context.getResources().getDimension(R.dimen.chip_hint_overhang);
        mActivity.getStateManager().addStateListener(this);
    }

    @Override
    protected void onAttachedToWindow() {
        super.onAttachedToWindow();
        View hintContainer = mActivity.findViewById(R.id.hints);
        mProactiveHintsContainer =
                hintContainer instanceof ProactiveHintsContainer
                        ? (ProactiveHintsContainer) hintContainer : null;
>>>>>>> f17eb616
    }

    @Override
    public void startHome() {
        mActivity.getStateManager().goToState(NORMAL);
    }

    @Override
    public void setTranslationY(float translationY) {
        super.setTranslationY(translationY);
        if (ENABLE_QUICKSTEP_LIVE_TILE.get()) {
            LauncherState state = mActivity.getStateManager().getState();
            if (state == OVERVIEW || state == ALL_APPS) {
                redrawLiveTile(false);
            }
        }
    }

    @Override
    public void draw(Canvas canvas) {
        maybeDrawEmptyMessage(canvas);
        super.draw(canvas);
    }

    @Override
    public void onViewAdded(View child) {
        super.onViewAdded(child);
        updateEmptyMessage();
    }

    @Override
    protected void onTaskStackUpdated() {
        // Lazily update the empty message only when the task stack is reapplied
        updateEmptyMessage();
    }

    /**
     * Animates adjacent tasks and translate hotseat off screen as well.
     */
    @Override
    public AnimatorSet createAdjacentPageAnimForTaskLaunch(TaskView tv,
            ClipAnimationHelper helper) {
        AnimatorSet anim = super.createAdjacentPageAnimForTaskLaunch(tv, helper);

        if (!SysUINavigationMode.getMode(mActivity).hasGestures) {
            // Hotseat doesn't move when opening recents with the button,
            // so don't animate it here either.
            return anim;
        }

        float allAppsProgressOffscreen = ALL_APPS_PROGRESS_OFF_SCREEN;
        LauncherState state = mActivity.getStateManager().getState();
        if ((state.getVisibleElements(mActivity) & ALL_APPS_HEADER_EXTRA) != 0) {
            float maxShiftRange = mActivity.getDeviceProfile().heightPx;
            float currShiftRange = mActivity.getAllAppsController().getShiftRange();
            allAppsProgressOffscreen = 1f + (maxShiftRange - currShiftRange) / maxShiftRange;
        }
        anim.play(ObjectAnimator.ofFloat(
                mActivity.getAllAppsController(), ALL_APPS_PROGRESS, allAppsProgressOffscreen));

        ObjectAnimator dragHandleAnim = ObjectAnimator.ofInt(
                mActivity.findViewById(R.id.scrim_view), ScrimView.DRAG_HANDLE_ALPHA, 0);
        dragHandleAnim.setInterpolator(Interpolators.ACCEL_2);
        anim.play(dragHandleAnim);

        return anim;
    }

    @Override
    protected void getTaskSize(DeviceProfile dp, Rect outRect) {
        LayoutUtils.calculateLauncherTaskSize(getContext(), dp, outRect);
    }

    @Override
    protected void onTaskLaunchAnimationUpdate(float progress, TaskView tv) {
        if (ENABLE_QUICKSTEP_LIVE_TILE.get()) {
            if (mRecentsAnimationWrapper.targetSet != null && tv.isRunningTask()) {
                mTransformParams.setProgress(1 - progress)
                        .setSyncTransactionApplier(mSyncTransactionApplier)
                        .setForLiveTile(true);
                mClipAnimationHelper.applyTransform(mRecentsAnimationWrapper.targetSet,
                        mTransformParams);
            } else {
                redrawLiveTile(true);
            }
        }
    }

    @Override
    protected void onTaskLaunched(boolean success) {
        if (success) {
            mActivity.getStateManager().goToState(NORMAL, false /* animate */);
        } else {
            LauncherState state = mActivity.getStateManager().getState();
            mActivity.getAllAppsController().setState(state);
        }
        super.onTaskLaunched(success);
    }

    @Override
    public boolean shouldUseMultiWindowTaskSizeStrategy() {
        return mActivity.isInMultiWindowMode();
    }

    @Override
    public void scrollTo(int x, int y) {
        super.scrollTo(x, y);
        if (ENABLE_QUICKSTEP_LIVE_TILE.get() && mEnableDrawingLiveTile) {
            redrawLiveTile(true);
        }
    }

    @Override
    public void redrawLiveTile(boolean mightNeedToRefill) {
        if (!mEnableDrawingLiveTile || mRecentsAnimationWrapper == null
                || mClipAnimationHelper == null) {
            return;
        }
        TaskView taskView = getRunningTaskView();
        if (taskView != null) {
            taskView.getThumbnail().getGlobalVisibleRect(mTempRect);
            int offsetX = (int) (mTaskWidth * taskView.getScaleX() * getScaleX()
                    - mTempRect.width());
            int offsetY = (int) (mTaskHeight * taskView.getScaleY() * getScaleY()
                    - mTempRect.height());
            if (((mCurrentPage != 0) || mightNeedToRefill) && offsetX > 0) {
                if (mTempRect.left - offsetX < 0) {
                    mTempRect.left -= offsetX;
                } else {
                    mTempRect.right += offsetX;
                }
            }
            if (mightNeedToRefill && offsetY > 0) {
                mTempRect.top -= offsetY;
            }
            mTempRectF.set(mTempRect);
            mTransformParams.setProgress(1f)
                    .setCurrentRectAndTargetAlpha(mTempRectF, taskView.getAlpha())
                    .setSyncTransactionApplier(mSyncTransactionApplier);
            if (mRecentsAnimationWrapper.targetSet != null) {
                mClipAnimationHelper.applyTransform(mRecentsAnimationWrapper.targetSet,
                        mTransformParams);
            }
        }
    }

    @Override
    public void reset() {
        super.reset();

        // We are moving to home or some other UI with no recents. Switch back to the home client,
        // the home predictions should have been updated when the activity was resumed.
        PredictionUiStateManager.INSTANCE.get(getContext()).switchClient(Client.HOME);
    }

    @Override
    public void onStateTransitionStart(LauncherState toState) {
        setOverviewStateEnabled(toState.overviewUi);
    }

    @Override
    public void onStateTransitionComplete(LauncherState finalState) {
        if (finalState == NORMAL || finalState == SPRING_LOADED) {
            // Clean-up logic that occurs when recents is no longer in use/visible.
            reset();
        }
        setOverlayEnabled(finalState == OVERVIEW);
    }

    @Override
    public void setOverviewStateEnabled(boolean enabled) {
        super.setOverviewStateEnabled(enabled);
        if (enabled) {
            LauncherState state = mActivity.getStateManager().getState();
            boolean hasClearAllButton = (state.getVisibleElements(mActivity)
                    & RECENTS_CLEAR_ALL_BUTTON) != 0;
            setDisallowScrollToClearAll(!hasClearAllButton);
        }
    }
}<|MERGE_RESOLUTION|>--- conflicted
+++ resolved
@@ -68,20 +68,7 @@
     public LauncherRecentsView(Context context, AttributeSet attrs, int defStyleAttr) {
         super(context, attrs, defStyleAttr);
         setContentAlpha(0);
-<<<<<<< HEAD
-=======
-        mChipOverhang = (int) context.getResources().getDimension(R.dimen.chip_hint_overhang);
         mActivity.getStateManager().addStateListener(this);
-    }
-
-    @Override
-    protected void onAttachedToWindow() {
-        super.onAttachedToWindow();
-        View hintContainer = mActivity.findViewById(R.id.hints);
-        mProactiveHintsContainer =
-                hintContainer instanceof ProactiveHintsContainer
-                        ? (ProactiveHintsContainer) hintContainer : null;
->>>>>>> f17eb616
     }
 
     @Override
