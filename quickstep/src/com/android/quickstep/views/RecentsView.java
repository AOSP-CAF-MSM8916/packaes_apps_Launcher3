/*
 * Copyright (C) 2017 The Android Open Source Project
 *
 * Licensed under the Apache License, Version 2.0 (the "License");
 * you may not use this file except in compliance with the License.
 * You may obtain a copy of the License at
 *
 *      http://www.apache.org/licenses/LICENSE-2.0
 *
 * Unless required by applicable law or agreed to in writing, software
 * distributed under the License is distributed on an "AS IS" BASIS,
 * WITHOUT WARRANTIES OR CONDITIONS OF ANY KIND, either express or implied.
 * See the License for the specific language governing permissions and
 * limitations under the License.
 */

package com.android.quickstep.views;

import static com.android.launcher3.anim.Interpolators.ACCEL;
import static com.android.launcher3.anim.Interpolators.ACCEL_2;
import static com.android.launcher3.anim.Interpolators.FAST_OUT_SLOW_IN;
import static com.android.launcher3.anim.Interpolators.LINEAR;

import android.animation.AnimatorSet;
import android.animation.ObjectAnimator;
import android.animation.TimeInterpolator;
import android.animation.ValueAnimator;
import android.annotation.TargetApi;
import android.app.ActivityManager;
import android.content.ComponentName;
import android.content.Context;
import android.content.Intent;
import android.graphics.Canvas;
import android.graphics.Point;
import android.graphics.Rect;
import android.graphics.drawable.Drawable;
import android.os.Build;
import android.text.Layout;
import android.text.StaticLayout;
import android.text.TextPaint;
import android.util.ArraySet;
import android.util.AttributeSet;
import android.util.FloatProperty;
import android.util.Log;
import android.util.SparseBooleanArray;
import android.view.KeyEvent;
import android.view.LayoutInflater;
import android.view.MotionEvent;
import android.view.View;
import android.view.ViewDebug;
import android.view.accessibility.AccessibilityEvent;

import com.android.launcher3.BaseActivity;
import com.android.launcher3.DeviceProfile;
import com.android.launcher3.Insettable;
import com.android.launcher3.PagedView;
import com.android.launcher3.R;
import com.android.launcher3.Utilities;
import com.android.launcher3.anim.AnimatorPlaybackController;
import com.android.launcher3.anim.PropertyListBuilder;
import com.android.launcher3.config.FeatureFlags;
import com.android.launcher3.userevent.nano.LauncherLogProto.Action.Direction;
import com.android.launcher3.userevent.nano.LauncherLogProto.Action.Touch;
import com.android.launcher3.util.PendingAnimation;
import com.android.launcher3.util.Themes;
import com.android.quickstep.OverviewCallbacks;
import com.android.quickstep.QuickScrubController;
import com.android.quickstep.RecentsAnimationInterpolator.TaskWindowBounds;
import com.android.quickstep.RecentsModel;
import com.android.quickstep.TaskUtils;
import com.android.quickstep.util.TaskViewDrawable;
import com.android.systemui.shared.recents.model.RecentsTaskLoadPlan;
import com.android.systemui.shared.recents.model.RecentsTaskLoader;
import com.android.systemui.shared.recents.model.Task;
import com.android.systemui.shared.recents.model.TaskStack;
import com.android.systemui.shared.recents.model.ThumbnailData;
import com.android.systemui.shared.system.ActivityManagerWrapper;
import com.android.systemui.shared.system.TaskStackChangeListener;

import java.util.ArrayList;
import java.util.function.Consumer;

/**
 * A list of recent tasks.
 */
@TargetApi(Build.VERSION_CODES.P)
public abstract class RecentsView<T extends BaseActivity> extends PagedView implements Insettable {
<<<<<<< HEAD
=======

    private static final String TAG = RecentsView.class.getSimpleName();
>>>>>>> 80602a94

    public static final boolean DEBUG_SHOW_CLEAR_ALL_BUTTON = false;

    private final Rect mTempRect = new Rect();

    public static final FloatProperty<RecentsView> ADJACENT_SCALE =
            new FloatProperty<RecentsView>("adjacentScale") {
        @Override
        public void setValue(RecentsView recentsView, float v) {
            recentsView.setAdjacentScale(v);
        }

        @Override
        public Float get(RecentsView recentsView) {
            return recentsView.mAdjacentScale;
        }
    };
    private static final boolean FLIP_RECENTS = true;
    private static final int DISMISS_TASK_DURATION = 300;

    protected final T mActivity;
    private final QuickScrubController mQuickScrubController;
    private final float mFastFlingVelocity;
    private final RecentsModel mModel;

    private final ScrollState mScrollState = new ScrollState();
    // Keeps track of the previously known visible tasks for purposes of loading/unloading task data
    private final SparseBooleanArray mHasVisibleTaskData = new SparseBooleanArray();

    /**
     * TODO: Call reloadIdNeeded in onTaskStackChanged.
     */
    private final TaskStackChangeListener mTaskStackListener = new TaskStackChangeListener() {
        @Override
        public void onTaskSnapshotChanged(int taskId, ThumbnailData snapshot) {
            updateThumbnail(taskId, snapshot);
        }

        @Override
        public void onActivityPinned(String packageName, int userId, int taskId, int stackId) {
            // Check this is for the right user
            if (!checkCurrentUserId(userId, false /* debug */)) {
                return;
            }

            // Remove the task immediately from the task list
            TaskView taskView = getTaskView(taskId);
            if (taskView != null) {
                removeView(taskView);
            }
        }

        @Override
        public void onActivityUnpinned() {
            // TODO: Re-enable layout transitions for addition of the unpinned task
            reloadIfNeeded();
        }
    };

    private int mLoadPlanId = -1;

    // Only valid until the launcher state changes to NORMAL
    private int mRunningTaskId = -1;
    private boolean mRunningTaskTileHidden;
    private Task mTmpRunningTask;

    private boolean mFirstTaskIconScaledDown = false;

    private boolean mOverviewStateEnabled;
    private boolean mTaskStackListenerRegistered;
    private Runnable mNextPageSwitchRunnable;
    private boolean mSwipeDownShouldLaunchApp;

    private PendingAnimation mPendingAnimation;

    @ViewDebug.ExportedProperty(category = "launcher")
    private float mContentAlpha = 1;
    @ViewDebug.ExportedProperty(category = "launcher")
    private float mAdjacentScale = 1;

    // Keeps track of task views whose visual state should not be reset
    private ArraySet<TaskView> mIgnoreResetTaskViews = new ArraySet<>();

    private View mClearAllButton;

    // Variables for empty state
    private final Drawable mEmptyIcon;
    private final CharSequence mEmptyMessage;
    private final TextPaint mEmptyMessagePaint;
    private final Point mLastMeasureSize = new Point();
    private final int mEmptyMessagePadding;
    private boolean mShowEmptyMessage;
    private Layout mEmptyTextLayout;

    private BaseActivity.MultiWindowModeChangedListener mMultiWindowModeChangedListener =
            (inMultiWindowMode) -> {
        if (!inMultiWindowMode && mOverviewStateEnabled) {
            // TODO: Re-enable layout transitions for addition of the unpinned task
            reloadIfNeeded();
        }
    };

    public RecentsView(Context context, AttributeSet attrs, int defStyleAttr) {
        super(context, attrs, defStyleAttr);
        setPageSpacing(getResources().getDimensionPixelSize(R.dimen.recents_page_spacing));
        enableFreeScroll(true);
        setClipToOutline(true);

        mFastFlingVelocity = getResources()
                .getDimensionPixelSize(R.dimen.recents_fast_fling_velocity);
        mActivity = (T) BaseActivity.fromContext(context);
        mQuickScrubController = new QuickScrubController(mActivity, this);
        mModel = RecentsModel.getInstance(context);

        mIsRtl = Utilities.isRtl(getResources());
        if (FLIP_RECENTS) {
            mIsRtl = !mIsRtl;
        }
        setLayoutDirection(mIsRtl ? View.LAYOUT_DIRECTION_RTL : View.LAYOUT_DIRECTION_LTR);

        mEmptyIcon = context.getDrawable(R.drawable.ic_empty_recents);
        mEmptyIcon.setCallback(this);
        mEmptyMessage = context.getText(R.string.recents_empty_message);
        mEmptyMessagePaint = new TextPaint();
        mEmptyMessagePaint.setColor(Themes.getAttrColor(context, android.R.attr.textColorPrimary));
        mEmptyMessagePaint.setTextSize(getResources()
                .getDimension(R.dimen.recents_empty_message_text_size));
        mEmptyMessagePadding = getResources()
                .getDimensionPixelSize(R.dimen.recents_empty_message_text_padding);
        setWillNotDraw(false);
        updateEmptyMessage();
    }

    public boolean isRtl() {
        return mIsRtl;
    }

    public TaskView updateThumbnail(int taskId, ThumbnailData thumbnailData) {
        TaskView taskView = getTaskView(taskId);
        if (taskView != null) {
            taskView.onTaskDataLoaded(taskView.getTask(), thumbnailData);
        }
        return taskView;
    }

    @Override
    protected void onWindowVisibilityChanged(int visibility) {
        super.onWindowVisibilityChanged(visibility);
        updateTaskStackListenerState();
    }

    @Override
    protected void onAttachedToWindow() {
        super.onAttachedToWindow();
        updateTaskStackListenerState();
        mActivity.addMultiWindowModeChangedListener(mMultiWindowModeChangedListener);
    }

    @Override
    protected void onDetachedFromWindow() {
        super.onDetachedFromWindow();
        updateTaskStackListenerState();
        mActivity.removeMultiWindowModeChangedListener(mMultiWindowModeChangedListener);
    }

    @Override
    public void onViewRemoved(View child) {
        super.onViewRemoved(child);

        // Clear the task data for the removed child if it was visible
        Task task = ((TaskView) child).getTask();
        if (mHasVisibleTaskData.get(task.key.id)) {
            mHasVisibleTaskData.delete(task.key.id);
            RecentsTaskLoader loader = mModel.getRecentsTaskLoader();
            loader.unloadTaskData(task);
            loader.getHighResThumbnailLoader().onTaskInvisible(task);
        }
    }

    public boolean isTaskViewVisible(TaskView tv) {
        // For now, just check if it's the active task or an adjacent task
        return Math.abs(indexOfChild(tv) - getNextPage()) <= 1;
    }

    public TaskView getTaskView(int taskId) {
        for (int i = 0; i < getChildCount(); i++) {
            TaskView tv = (TaskView) getChildAt(i);
            if (tv.getTask().key.id == taskId) {
                return tv;
            }
        }
        return null;
    }

    public void setOverviewStateEnabled(boolean enabled) {
        mOverviewStateEnabled = enabled;
        updateTaskStackListenerState();
    }

    public void setNextPageSwitchRunnable(Runnable r) {
        mNextPageSwitchRunnable = r;
    }

    @Override
    protected void onPageEndTransition() {
        super.onPageEndTransition();
        if (mNextPageSwitchRunnable != null) {
            mNextPageSwitchRunnable.run();
            mNextPageSwitchRunnable = null;
        }
        if (getNextPage() > 0) {
            setSwipeDownShouldLaunchApp(true);
        }
    }

    private float calculateClearAllButtonAlpha() {
        if (mClearAllButton.getVisibility() != View.VISIBLE || getChildCount() == 0) return 0;

        // Current visible coordinate of the right border of the rightmost task.
        final int carouselCurrentRight = getChildAt(getChildCount() - 1).getRight() - getScrollX();

        // As the right border (let's call it E aka carouselCurrentRight) of the carousel moves
        // over Clear all button, the button changes trasparency.
        // leftOfAlphaChange < rightOfAlphaChange; these are the points of the 100% and 0% alpha
        // correspondingly. Alpha changes linearly between 100% and 0% as E moves through this
        // range. It doesn't change outside of the range.

        // Once E hits the left border of the Clear-All button, the whole button is uncovered,
        // and it should have alpha 100%.
        final float leftOfAlphaChange = mClearAllButton.getX();

        // The rightmost possible right coordinate of the carousel.
        final int carouselMotionLimit = getScrollForPage(getChildCount() - 1) + getWidth()
                - getPaddingRight() - mInsets.right;

        // The carousel might not be able to ever cover a part of the Clear-all button. Then
        // always show the button as 100%. Technically, this check also prevents dividing by zero
        // or a negative number when calculating the transparency ratio below.
        if (carouselMotionLimit <= leftOfAlphaChange) return 1;

        // If the carousel is able to cover the button completely, we make the button completely
        // transparent when E hits the right border of the button.
        // Or, the carousel may not be able to move that far to the right so it completely covers
        // the button. Then we set the rightmost possible position of the carousel as the point
        // where the button reaches 0 alpha.
        final float rightOfAlphaChange = Math.min(
                mClearAllButton.getX() + mClearAllButton.getWidth(), carouselMotionLimit);

        return Utilities.boundToRange(
                (rightOfAlphaChange - carouselCurrentRight) /
                        (rightOfAlphaChange - leftOfAlphaChange), 0, 1);
    }

    private void updateClearAllButtonAlpha() {
        if (mClearAllButton != null) {
            mClearAllButton.setAlpha(calculateClearAllButtonAlpha() * mContentAlpha);
        }
    }

    @Override
    protected void onScrollChanged(int l, int t, int oldl, int oldt) {
        super.onScrollChanged(l, t, oldl, oldt);
        updateClearAllButtonAlpha();
    }

    @Override
    public boolean onTouchEvent(MotionEvent ev) {
        if (DEBUG_SHOW_CLEAR_ALL_BUTTON && ev.getAction() == MotionEvent.ACTION_DOWN
                && mTouchState == TOUCH_STATE_REST && mScroller.isFinished()
                && mClearAllButton.getVisibility() == View.VISIBLE) {
            mClearAllButton.getHitRect(mTempRect);
            mTempRect.offset(-getLeft(), -getTop());
            if (mTempRect.contains((int) ev.getX(), (int) ev.getY())) {
                // If nothing is in motion, let the Clear All button process the event.
                return false;
            }
        }

        if (ev.getAction() == MotionEvent.ACTION_UP && mShowEmptyMessage) {
            onAllTasksRemoved();
        }
        return super.onTouchEvent(ev);
    }

    private void applyLoadPlan(RecentsTaskLoadPlan loadPlan) {
        if (mPendingAnimation != null) {
            mPendingAnimation.addEndListener((onEndListener) -> applyLoadPlan(loadPlan));
            return;
        }
        TaskStack stack = loadPlan != null ? loadPlan.getTaskStack() : null;
        if (stack == null) {
            removeAllViews();
            onTaskStackUpdated();
            return;
        }

        int oldChildCount = getChildCount();

        // Ensure there are as many views as there are tasks in the stack (adding and trimming as
        // necessary)
        final LayoutInflater inflater = LayoutInflater.from(getContext());
        final ArrayList<Task> tasks = new ArrayList<>(stack.getTasks());

        final int requiredChildCount = tasks.size();
        for (int i = getChildCount(); i < requiredChildCount; i++) {
            final TaskView taskView = (TaskView) inflater.inflate(R.layout.task, this, false);
            addView(taskView);
        }
        while (getChildCount() > requiredChildCount) {
            final TaskView taskView = (TaskView) getChildAt(getChildCount() - 1);
            removeView(taskView);
        }

        // Unload existing visible task data
        unloadVisibleTaskData();

        // Rebind and reset all task views
        for (int i = requiredChildCount - 1; i >= 0; i--) {
            final int pageIndex = requiredChildCount - i - 1;
            final Task task = tasks.get(i);
            final TaskView taskView = (TaskView) getChildAt(pageIndex);
            taskView.bind(task);
        }
        resetTaskVisuals();
        applyIconScale(false /* animate */);

        if (oldChildCount != getChildCount()) {
            mQuickScrubController.snapToNextTaskIfAvailable();
        }
        onTaskStackUpdated();
    }

    protected void onTaskStackUpdated() { }

    public void resetTaskVisuals() {
        for (int i = getChildCount() - 1; i >= 0; i--) {
            TaskView taskView = (TaskView) getChildAt(i);
            if (!mIgnoreResetTaskViews.contains(taskView)) {
                taskView.resetVisualProperties();
            }
        }
        if (mRunningTaskTileHidden) {
            setRunningTaskHidden(mRunningTaskTileHidden);
        }

        updateCurveProperties();
        // Update the set of visible task's data
        loadVisibleTaskData();
    }

    private void updateTaskStackListenerState() {
        boolean registerStackListener = mOverviewStateEnabled && isAttachedToWindow()
                && getWindowVisibility() == VISIBLE;
        if (registerStackListener != mTaskStackListenerRegistered) {
            if (registerStackListener) {
                ActivityManagerWrapper.getInstance()
                        .registerTaskStackListener(mTaskStackListener);
                reloadIfNeeded();
            } else {
                ActivityManagerWrapper.getInstance()
                        .unregisterTaskStackListener(mTaskStackListener);
            }
            mTaskStackListenerRegistered = registerStackListener;
        }
    }

    @Override
    public void setInsets(Rect insets) {
        mInsets.set(insets);
        DeviceProfile dp = mActivity.getDeviceProfile();
        getTaskSize(dp, mTempRect);
        mTempRect.top -= getResources()
                .getDimensionPixelSize(R.dimen.task_thumbnail_top_margin);
        setPadding(mTempRect.left - mInsets.left, mTempRect.top - mInsets.top,
                dp.widthPx - mTempRect.right - mInsets.right,
                dp.heightPx - mTempRect.bottom - mInsets.bottom);
    }

    protected abstract void getTaskSize(DeviceProfile dp, Rect outRect);

    public void getTaskSize(Rect outRect) {
        getTaskSize(mActivity.getDeviceProfile(), outRect);
    }

    @Override
    protected boolean computeScrollHelper() {
        boolean scrolling = super.computeScrollHelper();
        boolean isFlingingFast = false;
        updateCurveProperties();
        if (scrolling || (mTouchState == TOUCH_STATE_SCROLLING)) {
            if (scrolling) {
                // Check if we are flinging quickly to disable high res thumbnail loading
                isFlingingFast = mScroller.getCurrVelocity() > mFastFlingVelocity;
            }

            // After scrolling, update the visible task's data
            loadVisibleTaskData();
        }

        // Update the high res thumbnail loader
        RecentsTaskLoader loader = mModel.getRecentsTaskLoader();
        loader.getHighResThumbnailLoader().setFlingingFast(isFlingingFast);
        return scrolling;
    }

    /**
     * Scales and adjusts translation of adjacent pages as if on a curved carousel.
     */
    public void updateCurveProperties() {
        if (getPageCount() == 0 || getPageAt(0).getMeasuredWidth() == 0) {
            return;
        }
        final int halfPageWidth = getNormalChildWidth() / 2;
        final int screenCenter = mInsets.left + getPaddingLeft() + getScrollX() + halfPageWidth;
        final int halfScreenWidth = getMeasuredWidth() / 2;
        final int pageSpacing = mPageSpacing;

        final int pageCount = getPageCount();
        for (int i = 0; i < pageCount; i++) {
            View page = getPageAt(i);
            float pageCenter = page.getLeft() + page.getTranslationX() + halfPageWidth;
            float distanceFromScreenCenter = screenCenter - pageCenter;
            float distanceToReachEdge = halfScreenWidth + halfPageWidth + pageSpacing;
            mScrollState.linearInterpolation = Math.min(1,
                    Math.abs(distanceFromScreenCenter) / distanceToReachEdge);
            ((PageCallbacks) page).onPageScroll(mScrollState);
        }
    }

    /**
     * Iterates through all thet asks, and loads the associated task data for newly visible tasks,
     * and unloads the associated task data for tasks that are no longer visible.
     */
    public void loadVisibleTaskData() {
        RecentsTaskLoader loader = mModel.getRecentsTaskLoader();
        int centerPageIndex = getPageNearestToCenterOfScreen();
        int lower = Math.max(0, centerPageIndex - 2);
        int upper = Math.min(centerPageIndex + 2, getChildCount() - 1);
        int numChildren = getChildCount();

        // Update the task data for the in/visible children
        for (int i = 0; i < numChildren; i++) {
            TaskView taskView = (TaskView) getChildAt(i);
            Task task = taskView.getTask();
            boolean visible = lower <= i && i <= upper;
            if (visible) {
                if (task == mTmpRunningTask) {
                    // Skip loading if this is the task that we are animating into
                    continue;
                }
                if (!mHasVisibleTaskData.get(task.key.id)) {
                    loader.loadTaskData(task);
                    loader.getHighResThumbnailLoader().onTaskVisible(task);
                }
                mHasVisibleTaskData.put(task.key.id, visible);
            } else {
                if (mHasVisibleTaskData.get(task.key.id)) {
                    loader.unloadTaskData(task);
                    loader.getHighResThumbnailLoader().onTaskInvisible(task);
                }
                mHasVisibleTaskData.delete(task.key.id);
            }
        }
    }

    /**
     * Unloads any associated data from the currently visible tasks
     */
    private void unloadVisibleTaskData() {
        RecentsTaskLoader loader = mModel.getRecentsTaskLoader();
        for (int i = 0; i < mHasVisibleTaskData.size(); i++) {
            if (mHasVisibleTaskData.valueAt(i)) {
                TaskView taskView = getTaskView(mHasVisibleTaskData.keyAt(i));
                Task task = taskView.getTask();
                loader.unloadTaskData(task);
                loader.getHighResThumbnailLoader().onTaskInvisible(task);
            }
        }
        mHasVisibleTaskData.clear();
    }

    protected abstract void onAllTasksRemoved();

    public void reset() {
        mRunningTaskId = -1;
        mRunningTaskTileHidden = false;

        unloadVisibleTaskData();
        setCurrentPage(0);

        OverviewCallbacks.get(getContext()).onResetOverview();
    }

    /**
     * Reloads the view if anything in recents changed.
     */
    public void reloadIfNeeded() {
        if (!mModel.isLoadPlanValid(mLoadPlanId)) {
            mLoadPlanId = mModel.loadTasks(mRunningTaskId, this::applyLoadPlan);
        }
    }

    /**
     * Ensures that the first task in the view represents {@param task} and reloads the view
     * if needed. This allows the swipe-up gesture to assume that the first tile always
     * corresponds to the correct task.
     * All subsequent calls to reload will keep the task as the first item until {@link #reset()}
     * is called.
     * Also scrolls the view to this task
     */
    public void showTask(int runningTaskId) {
        if (getChildCount() == 0) {
            // Add an empty view for now until the task plan is loaded and applied
            final TaskView taskView = (TaskView) LayoutInflater.from(getContext())
                    .inflate(R.layout.task, this, false);
            addView(taskView);

            // The temporary running task is only used for the duration between the start of the
            // gesture and the task list is loaded and applied
            mTmpRunningTask = new Task(new Task.TaskKey(runningTaskId, 0, new Intent(), 0, 0), null,
                    null, "", "", 0, 0, false, true, false, false,
                    new ActivityManager.TaskDescription(), 0, new ComponentName("", ""), false);
            taskView.bind(mTmpRunningTask);
        }
        setCurrentTask(runningTaskId);
    }

    /**
     * Hides the tile associated with {@link #mRunningTaskId}
     */
    public void setRunningTaskHidden(boolean isHidden) {
        mRunningTaskTileHidden = isHidden;
        TaskView runningTask = getTaskView(mRunningTaskId);
        if (runningTask != null) {
            runningTask.setAlpha(isHidden ? 0 : mContentAlpha);
        }
    }

    /**
     * Similar to {@link #showTask(int)} but does not put any restrictions on the first tile.
     */
    public void setCurrentTask(int runningTaskId) {
        if (mRunningTaskTileHidden) {
            setRunningTaskHidden(false);
            mRunningTaskId = runningTaskId;
            setRunningTaskHidden(true);
        } else {
            mRunningTaskId = runningTaskId;
        }
        setCurrentPage(0);

        // Load the tasks (if the loading is already
        mLoadPlanId = mModel.loadTasks(runningTaskId, this::applyLoadPlan);
    }

    public void showNextTask() {
        TaskView runningTaskView = getTaskView(mRunningTaskId);
        if (runningTaskView == null) {
            // Launch the first task
            if (getChildCount() > 0) {
                ((TaskView) getChildAt(0)).launchTask(true /* animate */);
            }
        } else {
            // Get the next launch task
            int runningTaskIndex = indexOfChild(runningTaskView);
            int nextTaskIndex = Math.max(0, Math.min(getChildCount() - 1, runningTaskIndex + 1));
            if (nextTaskIndex < getChildCount()) {
                ((TaskView) getChildAt(nextTaskIndex)).launchTask(true /* animate */);
            }
        }
    }

    public QuickScrubController getQuickScrubController() {
        return mQuickScrubController;
    }

    public void setFirstTaskIconScaledDown(boolean isScaledDown, boolean animate) {
        if (mFirstTaskIconScaledDown == isScaledDown) {
            return;
        }
        mFirstTaskIconScaledDown = isScaledDown;
        applyIconScale(animate);
    }

    private void applyIconScale(boolean animate) {
        float scale = mFirstTaskIconScaledDown ? 0 : 1;
        TaskView firstTask = (TaskView) getChildAt(0);
        if (firstTask != null) {
            if (animate) {
                firstTask.animateIconToScaleAndDim(scale);
            } else {
                firstTask.setIconScaleAndDim(scale);
            }
        }
    }

    public void setSwipeDownShouldLaunchApp(boolean swipeDownShouldLaunchApp) {
        mSwipeDownShouldLaunchApp = swipeDownShouldLaunchApp;
    }

    public boolean shouldSwipeDownLaunchApp() {
        return mSwipeDownShouldLaunchApp;
    }

    public interface PageCallbacks {

        /**
         * Updates the page UI based on scroll params.
         */
        default void onPageScroll(ScrollState scrollState) {};
    }

    public static class ScrollState {

        /**
         * The progress from 0 to 1, where 0 is the center
         * of the screen and 1 is the edge of the screen.
         */
        public float linearInterpolation;
    }

    public void addIgnoreResetTask(TaskView taskView) {
        mIgnoreResetTaskViews.add(taskView);
    }

    public void removeIgnoreResetTask(TaskView taskView) {
        mIgnoreResetTaskViews.remove(taskView);
    }

    private void addDismissedTaskAnimations(View taskView, AnimatorSet anim, long duration) {
        addAnim(ObjectAnimator.ofFloat(taskView, ALPHA, 0), duration, ACCEL_2, anim);
        addAnim(ObjectAnimator.ofFloat(taskView, TRANSLATION_Y, -taskView.getHeight()),
                duration, LINEAR, anim);
    }

    private void removeTask(Task task, PendingAnimation.OnEndListener onEndListener) {
        if (task != null) {
            ActivityManagerWrapper.getInstance().removeTask(task.key.id);
            mActivity.getUserEventDispatcher().logTaskLaunchOrDismiss(
                    onEndListener.logAction, Direction.UP,
                    TaskUtils.getComponentKeyForTask(task.key));
        }
    }

    public PendingAnimation createTaskDismissAnimation(TaskView taskView, boolean animateTaskView,
            boolean shouldRemoveTask, long duration) {
        if (FeatureFlags.IS_DOGFOOD_BUILD && mPendingAnimation != null) {
            throw new IllegalStateException("Another pending animation is still running");
        }
        AnimatorSet anim = new AnimatorSet();
        PendingAnimation pendingAnimation = new PendingAnimation(anim);

        int count = getChildCount();
        if (count == 0) {
            return pendingAnimation;
        }

        int[] oldScroll = new int[count];
        getPageScrolls(oldScroll, false, SIMPLE_SCROLL_LOGIC);

        int[] newScroll = new int[count];
        getPageScrolls(newScroll, false, (v) -> v.getVisibility() != GONE && v != taskView);

        int scrollDiffPerPage = 0;
        int leftmostPage = mIsRtl ? count -1 : 0;
        int rightmostPage = mIsRtl ? 0 : count - 1;
        if (count > 1) {
            int secondRightmostPage = mIsRtl ? 1 : count - 2;
            scrollDiffPerPage = oldScroll[rightmostPage] - oldScroll[secondRightmostPage];
        }
        int draggedIndex = indexOfChild(taskView);

        boolean needsCurveUpdates = false;
        for (int i = 0; i < count; i++) {
            View child = getChildAt(i);
            if (child == taskView) {
                if (animateTaskView) {
                    addDismissedTaskAnimations(taskView, anim, duration);
                }
            } else {
                // If we just take newScroll - oldScroll, everything to the right of dragged task
                // translates to the left. We need to offset this in some cases:
                // - In RTL, add page offset to all pages, since we want pages to move to the right
                // Additionally, add a page offset if:
                // - Current page is rightmost page (leftmost for RTL)
                // - Dragging an adjacent page on the left side (right side for RTL)
                int offset = mIsRtl ? scrollDiffPerPage : 0;
                if (mCurrentPage == draggedIndex) {
                    int lastPage = mIsRtl ? leftmostPage : rightmostPage;
                    if (mCurrentPage == lastPage) {
                        offset += mIsRtl ? -scrollDiffPerPage : scrollDiffPerPage;
                    }
                } else {
                    // Dragging an adjacent page.
                    int negativeAdjacent = mCurrentPage - 1; // (Right in RTL, left in LTR)
                    if (draggedIndex == negativeAdjacent) {
                        offset += mIsRtl ? -scrollDiffPerPage : scrollDiffPerPage;
                    }
                }
                int scrollDiff = newScroll[i] - oldScroll[i] + offset;
                if (scrollDiff != 0) {
                    addAnim(ObjectAnimator.ofFloat(child, TRANSLATION_X, scrollDiff),
                            duration, ACCEL, anim);
                    needsCurveUpdates = true;
                }
            }
        }

        if (needsCurveUpdates) {
            ValueAnimator va = ValueAnimator.ofFloat(0, 1);
            va.addUpdateListener((a) -> updateCurveProperties());
            anim.play(va);
        }

        // Add a tiny bit of translation Z, so that it draws on top of other views
        if (animateTaskView) {
            taskView.setTranslationZ(0.1f);
        }

        mPendingAnimation = pendingAnimation;
        mPendingAnimation.addEndListener((onEndListener) -> {
           if (onEndListener.isSuccess) {
               if (shouldRemoveTask) {
                   removeTask(taskView.getTask(), onEndListener);
               }
               int pageToSnapTo = mCurrentPage;
               if (draggedIndex < pageToSnapTo) {
                   pageToSnapTo -= 1;
               }
               removeView(taskView);
               if (getChildCount() == 0) {
                   onAllTasksRemoved();
               } else {
                   snapToPageImmediately(pageToSnapTo);
               }
           }
           resetTaskVisuals();
           mPendingAnimation = null;
        });
        return pendingAnimation;
    }

    public PendingAnimation createAllTasksDismissAnimation(long duration) {
        if (FeatureFlags.IS_DOGFOOD_BUILD && mPendingAnimation != null) {
            throw new IllegalStateException("Another pending animation is still running");
        }
        AnimatorSet anim = new AnimatorSet();
        PendingAnimation pendingAnimation = new PendingAnimation(anim);

        int count = getChildCount();
        for (int i = 0; i < count; i++) {
            addDismissedTaskAnimations(getChildAt(i), anim, duration);
        }

        mPendingAnimation = pendingAnimation;
        mPendingAnimation.addEndListener((onEndListener) -> {
            if (onEndListener.isSuccess) {
                while (getChildCount() != 0) {
                    TaskView taskView = getPageAt(getChildCount() - 1);
                    removeTask(taskView.getTask(), onEndListener);
                    removeView(taskView);
                }
                onAllTasksRemoved();
            }
            mPendingAnimation = null;
        });
        return pendingAnimation;
    }

    private static void addAnim(ObjectAnimator anim, long duration,
            TimeInterpolator interpolator, AnimatorSet set) {
        anim.setDuration(duration).setInterpolator(interpolator);
        set.play(anim);
    }

    private void snapToPageRelative(int delta) {
        if (getPageCount() == 0) {
            return;
        }
        snapToPage((getNextPage() + getPageCount() + delta) % getPageCount());
    }

    @Override
    public void onVisibilityAggregated(boolean isVisible) {
        super.onVisibilityAggregated(isVisible);
        if (isVisible && !isFocused()) {
            // Having focus, even in touch mode, keeps us from losing [Alt+]Tab by preventing
            // switching to keyboard mode.
            requestFocus();
        }
    }

    private void runDismissAnimation(PendingAnimation pendingAnim) {
        AnimatorPlaybackController controller = AnimatorPlaybackController.wrap(
                pendingAnim.anim, DISMISS_TASK_DURATION);
        controller.dispatchOnStart();
        controller.setEndAction(() -> pendingAnim.finish(true, Touch.SWIPE));
        controller.getAnimationPlayer().setInterpolator(FAST_OUT_SLOW_IN);
        controller.start();
    }

    public void dismissTask(TaskView taskView, boolean animateTaskView, boolean removeTask) {
        runDismissAnimation(createTaskDismissAnimation(taskView, animateTaskView, removeTask,
                DISMISS_TASK_DURATION));
    }

    public void dismissAllTasks() {
        runDismissAnimation(createAllTasksDismissAnimation(DISMISS_TASK_DURATION));
    }

    @Override
    public boolean dispatchKeyEvent(KeyEvent event) {
        if (event.getAction() == KeyEvent.ACTION_DOWN) {
            switch (event.getKeyCode()) {
                case KeyEvent.KEYCODE_TAB:
                    snapToPageRelative(event.isShiftPressed() ? -1 : 1);
                    return true;
                case KeyEvent.KEYCODE_DPAD_RIGHT:
                    snapToPageRelative(mIsRtl ? -1 : 1);
                    return true;
                case KeyEvent.KEYCODE_DPAD_LEFT:
                    snapToPageRelative(mIsRtl ? 1 : -1);
                    return true;
                case KeyEvent.KEYCODE_DEL:
                case KeyEvent.KEYCODE_FORWARD_DEL:
                    dismissTask((TaskView) getChildAt(getNextPage()), true /*animateTaskView*/,
                            true /*removeTask*/);
                    return true;
                case KeyEvent.KEYCODE_NUMPAD_DOT:
                    if (event.isAltPressed()) {
                        // Numpad DEL pressed while holding Alt.
                        dismissTask((TaskView) getChildAt(getNextPage()), true /*animateTaskView*/,
                                true /*removeTask*/);
                        return true;
                    }
            }
        }
        return super.dispatchKeyEvent(event);
    }

    public void snapToTaskAfterNext() {
        snapToPageRelative(1);
    }

    public float getContentAlpha() {
        return mContentAlpha;
    }

    public void setContentAlpha(float alpha) {
        mContentAlpha = alpha;
        for (int i = getChildCount() - 1; i >= 0; i--) {
            TaskView child = getPageAt(i);
            if (!mRunningTaskTileHidden || child.getTask().key.id != mRunningTaskId) {
                getChildAt(i).setAlpha(alpha);
            }
        }

        int alphaInt = Math.round(alpha * 255);
        mEmptyMessagePaint.setAlpha(alphaInt);
        mEmptyIcon.setAlpha(alphaInt);
        updateClearAllButtonAlpha();
    }

    public void setAdjacentScale(float adjacentScale) {
        if (mAdjacentScale == adjacentScale) {
            return;
        }
        mAdjacentScale = adjacentScale;
        TaskView currTask = getPageAt(mCurrentPage);
        if (currTask == null) {
            return;
        }
        currTask.setScaleX(mAdjacentScale);
        currTask.setScaleY(mAdjacentScale);

        if (mCurrentPage - 1 >= 0) {
            TaskView adjacentTask = getPageAt(mCurrentPage - 1);
            float[] scaleAndTranslation = getAdjacentScaleAndTranslation(currTask, adjacentTask,
                    mAdjacentScale, 0);
            adjacentTask.setScaleX(scaleAndTranslation[0]);
            adjacentTask.setScaleY(scaleAndTranslation[0]);
            adjacentTask.setTranslationX(-scaleAndTranslation[1]);
            adjacentTask.setTranslationY(scaleAndTranslation[2]);
        }
        if (mCurrentPage + 1 < getChildCount()) {
            TaskView adjacentTask = getPageAt(mCurrentPage + 1);
            float[] scaleAndTranslation = getAdjacentScaleAndTranslation(currTask, adjacentTask,
                    mAdjacentScale, 0);
            adjacentTask.setScaleX(scaleAndTranslation[0]);
            adjacentTask.setScaleY(scaleAndTranslation[0]);
            adjacentTask.setTranslationX(scaleAndTranslation[1]);
            adjacentTask.setTranslationY(scaleAndTranslation[2]);
        }
    }

    private float[] getAdjacentScaleAndTranslation(TaskView currTask, TaskView adjacentTask,
            float currTaskToScale, float currTaskToTranslationY) {
        float displacement = currTask.getWidth() * (currTaskToScale - currTask.getCurveScale());
        return new float[] {
                currTaskToScale * adjacentTask.getCurveScale(),
                mIsRtl ? -displacement : displacement,
                currTaskToTranslationY
        };
    }

    @Override
    public void onViewAdded(View child) {
        super.onViewAdded(child);
        child.setAlpha(mContentAlpha);
        setAdjacentScale(mAdjacentScale);
    }

    @Override
    public TaskView getPageAt(int index) {
        return (TaskView) getChildAt(index);
    }

    public void updateEmptyMessage() {
        boolean isEmpty = getChildCount() == 0;
        boolean hasSizeChanged = mLastMeasureSize.x != getWidth()
                || mLastMeasureSize.y != getHeight();
        if (isEmpty == mShowEmptyMessage && !hasSizeChanged) {
            return;
        }
        setContentDescription(isEmpty ? mEmptyMessage : "");
        mShowEmptyMessage = isEmpty;
        updateEmptyStateUi(hasSizeChanged);
        invalidate();
        if (mClearAllButton != null) {
            updateClearAllButtonVisibility();
        }
    }

    @Override
    protected void onLayout(boolean changed, int left, int top, int right, int bottom) {
        super.onLayout(changed, left, top, right, bottom);
        updateEmptyStateUi(changed);
    }

    private void updateEmptyStateUi(boolean sizeChanged) {
        boolean hasValidSize = getWidth() > 0 && getHeight() > 0;
        if (sizeChanged && hasValidSize) {
            mEmptyTextLayout = null;
            mLastMeasureSize.set(getWidth(), getHeight());
        }
        updateClearAllButtonVisibility();

        if (!mShowEmptyMessage) return;

        // The icon needs to be centered. Need to scoll to horizontal 0 because with Clear-All
        // space on the right, it's not guaranteed that after deleting all tasks, the horizontal
        // scroll position will be zero.
        scrollTo(0, 0);

        if (hasValidSize && mEmptyTextLayout == null) {
            int availableWidth = mLastMeasureSize.x - mEmptyMessagePadding - mEmptyMessagePadding;
            mEmptyTextLayout = StaticLayout.Builder.obtain(mEmptyMessage, 0, mEmptyMessage.length(),
                    mEmptyMessagePaint, availableWidth)
                    .setAlignment(Layout.Alignment.ALIGN_CENTER)
                    .build();
            int totalHeight = mEmptyTextLayout.getHeight()
                    + mEmptyMessagePadding + mEmptyIcon.getIntrinsicHeight();

            int top = (mLastMeasureSize.y - totalHeight) / 2;
            int left = (mLastMeasureSize.x - mEmptyIcon.getIntrinsicWidth()) / 2;
            mEmptyIcon.setBounds(left, top, left + mEmptyIcon.getIntrinsicWidth(),
                    top + mEmptyIcon.getIntrinsicHeight());
        }
    }

    @Override
    protected boolean verifyDrawable(Drawable who) {
        return super.verifyDrawable(who) || (mShowEmptyMessage && who == mEmptyIcon);
    }

    protected void maybeDrawEmptyMessage(Canvas canvas) {
        if (mShowEmptyMessage && mEmptyTextLayout != null) {
            // Offset to center in the visible (non-padded) part of RecentsView
            mTempRect.set(mInsets.left + getPaddingLeft(), mInsets.top + getPaddingTop(),
                    mInsets.right + getPaddingRight(), mInsets.bottom + getPaddingBottom());
            canvas.save();
            canvas.translate((mTempRect.left - mTempRect.right) / 2,
                    (mTempRect.top - mTempRect.bottom) / 2);
            mEmptyIcon.draw(canvas);
            canvas.translate(mEmptyMessagePadding,
                    mEmptyIcon.getBounds().bottom + mEmptyMessagePadding);
            mEmptyTextLayout.draw(canvas);
            canvas.restore();
        }
    }

    /**
     * Animate adjacent tasks off screen while scaling up.
     *
     * If launching one of the adjacent tasks, parallax the center task and other adjacent task
     * to the right.
     */
    public AnimatorSet createAdjacentPageAnimForTaskLaunch(TaskView tv) {
        AnimatorSet anim = new AnimatorSet();

        int taskIndex = indexOfChild(tv);
        int centerTaskIndex = getCurrentPage();
        boolean launchingCenterTask = taskIndex == centerTaskIndex;

        TaskWindowBounds endInterpolation = tv.getRecentsInterpolator().interpolate(1);
        float toScale = endInterpolation.taskScale;
        float toTranslationY = endInterpolation.taskY;

        if (launchingCenterTask) {
            TaskView centerTask = getPageAt(centerTaskIndex);
            if (taskIndex - 1 >= 0) {
                TaskView adjacentTask = getPageAt(taskIndex - 1);
                float[] scaleAndTranslation = getAdjacentScaleAndTranslation(centerTask,
                        adjacentTask, toScale, toTranslationY);
                scaleAndTranslation[1] = -scaleAndTranslation[1];
                anim.play(createAnimForChild(adjacentTask, scaleAndTranslation));
            }
            if (taskIndex + 1 < getPageCount()) {
                TaskView adjacentTask = getPageAt(taskIndex + 1);
                float[] scaleAndTranslation = getAdjacentScaleAndTranslation(centerTask,
                        adjacentTask, toScale, toTranslationY);
                anim.play(createAnimForChild(adjacentTask, scaleAndTranslation));
            }
        } else {
            // We are launching an adjacent task, so parallax the center and other adjacent task.
            float displacementX = tv.getWidth() * (toScale - tv.getCurveScale());
            anim.play(ObjectAnimator.ofFloat(getPageAt(centerTaskIndex), TRANSLATION_X,
                    mIsRtl ? -displacementX : displacementX));

            int otherAdjacentTaskIndex = centerTaskIndex + (centerTaskIndex - taskIndex);
            if (otherAdjacentTaskIndex >= 0 && otherAdjacentTaskIndex < getPageCount()) {
                anim.play(ObjectAnimator.ofPropertyValuesHolder(getPageAt(otherAdjacentTaskIndex),
                        new PropertyListBuilder()
                                .translationX(mIsRtl ? -displacementX : displacementX)
                                .scale(1)
                                .build()));
            }
        }
        return anim;
    }

    private ObjectAnimator createAnimForChild(View child, float[] toScaleAndTranslation) {
        return ObjectAnimator.ofPropertyValuesHolder(child,
                        new PropertyListBuilder()
                                .scale(child.getScaleX() * toScaleAndTranslation[0])
                                .translationX(toScaleAndTranslation[1])
                                .translationY(toScaleAndTranslation[2])
                                .build());
    }

    public PendingAnimation createTaskLauncherAnimation(TaskView tv, long duration) {
        if (FeatureFlags.IS_DOGFOOD_BUILD && mPendingAnimation != null) {
            throw new IllegalStateException("Another pending animation is still running");
        }
        AnimatorSet anim = createAdjacentPageAnimForTaskLaunch(tv);

        int count = getChildCount();
        if (count == 0) {
            return new PendingAnimation(anim);
        }

        tv.setVisibility(INVISIBLE);
        TaskViewDrawable drawable = new TaskViewDrawable(tv, this);
        getOverlay().add(drawable);

        ObjectAnimator drawableAnim =
                ObjectAnimator.ofFloat(drawable, TaskViewDrawable.PROGRESS, 1, 0);
        drawableAnim.setInterpolator(LINEAR);

        anim.play(drawableAnim);
        anim.setDuration(duration);

        Consumer<Boolean> onTaskLaunchFinish = (result) -> {
            onTaskLaunched(result);
            tv.setVisibility(VISIBLE);
            getOverlay().remove(drawable);
            if (!result) {
                Log.w(TAG, tv.getLaunchTaskFailedMsg());
            }
        };

        mPendingAnimation = new PendingAnimation(anim);
        mPendingAnimation.addEndListener((onEndListener) -> {
            if (onEndListener.isSuccess) {
                tv.launchTask(false, onTaskLaunchFinish, getHandler());
                Task task = tv.getTask();
                if (task != null) {
                    mActivity.getUserEventDispatcher().logTaskLaunchOrDismiss(
                            onEndListener.logAction, Direction.DOWN,
                            TaskUtils.getComponentKeyForTask(task.key));
                }
            } else {
                onTaskLaunchFinish.accept(false);
            }
            mPendingAnimation = null;
        });
        return mPendingAnimation;
    }

    public abstract boolean shouldUseMultiWindowTaskSizeStrategy();

    protected void onTaskLaunched(boolean success) {
        resetTaskVisuals();
    }

    @Override
    protected void notifyPageSwitchListener(int prevPage) {
        super.notifyPageSwitchListener(prevPage);
        View currChild = getChildAt(mCurrentPage);
        if (currChild != null) {
            currChild.sendAccessibilityEvent(AccessibilityEvent.TYPE_VIEW_FOCUSED);
        }
    }

    @Override
    protected String getCurrentPageDescription() {
        return "";
    }

    @Override
    protected int computeMaxScrollX() {
        if (!DEBUG_SHOW_CLEAR_ALL_BUTTON || getChildCount() == 0) {
            return super.computeMaxScrollX();
        }

        // Allow a clear_all_container_width-sized gap after the last task.
        return super.computeMaxScrollX() + (int) getResources().getDimension(
                R.dimen.clear_all_container_width) - getPaddingEnd();
    }

    private void updateClearAllButtonVisibility() {
        if (mClearAllButton == null) return;
        mClearAllButton.setVisibility(
                !DEBUG_SHOW_CLEAR_ALL_BUTTON || mShowEmptyMessage ? GONE : VISIBLE);
        updateClearAllButtonAlpha();
    }

    public void setClearAllButton(View clearAllButton) {
        mClearAllButton = clearAllButton;
        updateClearAllButtonVisibility();
    }
}<|MERGE_RESOLUTION|>--- conflicted
+++ resolved
@@ -85,11 +85,8 @@
  */
 @TargetApi(Build.VERSION_CODES.P)
 public abstract class RecentsView<T extends BaseActivity> extends PagedView implements Insettable {
-<<<<<<< HEAD
-=======
 
     private static final String TAG = RecentsView.class.getSimpleName();
->>>>>>> 80602a94
 
     public static final boolean DEBUG_SHOW_CLEAR_ALL_BUTTON = false;
 
